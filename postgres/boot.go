--- conflicted
+++ resolved
@@ -287,7 +287,7 @@
 		// iterate database section
 		for _, db := range element.Database {
 			opts = append(opts, WithDatabase(db.Name, db.DryRun, db.AutoCreate, db.PreferSimpleProtocol, db.Params...))
-<<<<<<< HEAD
+
 			if db.Plugins.Trace.Enabled {
 				db.Plugins.Trace.DbAddr = element.Addr
 				db.Plugins.Trace.DbName = db.Name
@@ -295,9 +295,6 @@
 				trace := plugins.NewTrace(&db.Plugins.Trace)
 				opts = append(opts, WithPlugin(db.Name, trace))
 			}
-=======
-
->>>>>>> eb73e789
 			if db.Plugins.Prom.Enabled {
 				db.Plugins.Prom.DbAddr = element.Addr
 				db.Plugins.Prom.DbName = db.Name
